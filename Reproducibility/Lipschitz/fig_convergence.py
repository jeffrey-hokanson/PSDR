from __future__ import print_function
import numpy as np
from psdr.demos import OTLCircuit
from psdr.pgf import PGF
from psdr import LipschitzMatrix
import scipy.linalg
from tqdm import tqdm
import time

# Build the domain and function
fun = OTLCircuit()

try:
	Htrue = np.loadtxt('data/fig_convergence_Htrue.dat')
except IOError:
	
	# Sample to build "true" Lipschitz matrix
	xs = [np.linspace(lb, ub, 6) for lb, ub in zip(fun.domain.lb, fun.domain.ub)]
	Xs = np.meshgrid(*xs, indexing = 'ij')
	Xcorner = np.vstack([X.flatten() for X in Xs]).T

	fXcorner = fun(Xcorner)
	gradXcorner = fun.grad(Xcorner) 

	print("#### Identiftying 'true' Lipschitz matrix ####")
	lipschitz = LipschitzMatrix(verbose = True)
	lipschitz.fit(grads = gradXcorner) 
	Htrue = np.copy(lipschitz.H)
	np.savetxt('data/fig_convergence_Htrue.dat', Htrue)

def metric(Hsamp):
	""" Distance metric from BS09: eq 2.5:
		
		delta_2 = sum_i log^2( lambda_i(A, B))

	where lambda_i(A, B) are the generalized eigenvalues of A, B
	"""

	# TODO: Should we use the homogenous form (alpha, beta) in Stewart and Sun),
	# which avoids numerical issues for large/small eigenvales 
	# or switch to eigh which cannot return the homogenous form
	a, b = scipy.linalg.eig(Htrue, Hsamp, homogeneous_eigvals = True, left = False, right = False)
	a = a.real
	b = b.real
	d2 = np.sqrt(np.sum( ( np.log(a) - np.log(b) )**2 ) )
	if not np.isfinite(d2):
		d2 = np.inf
	return d2


# Build random realizations for different data
M = 200
N = 1000

#Mvec = np.linspace(2,200)
<<<<<<< HEAD
Mvec = np.unique(np.logspace(np.log10(2), np.log10(500), 50).astype(np.int))
Nvec = np.unique(np.logspace(np.log10(1), np.log10(1e4), 50).astype(np.int))
=======
Mvec = np.unique(np.logspace(np.log10(2), np.log10(200), 5).astype(np.int))
Nvec = np.unique(np.logspace(np.log10(1), np.log10(1e4), 5).astype(np.int))
>>>>>>> 05d0ecdf

reps = 100
mismatch_samp = np.zeros((reps,len(Mvec)))
mismatch_grad = np.zeros((reps,len(Nvec)))


time_samp = np.zeros(mismatch_samp.shape)
time_grad = np.zeros(mismatch_grad.shape)

lipschitz = LipschitzMatrix(verbose = False)

for rep in range(mismatch_samp.shape[0]):
	np.random.seed(rep)
	X = fun.domain.sample(max(np.max(Mvec), np.max(Nvec)))
	fX = fun(X)
	grads = fun.grad(X)
	
		
	#for i, N in tqdm(enumerate(Nvec), desc = 'gradient %3d' % rep, total = len(Nvec)):
	for i, N in enumerate(Nvec):
		print("\n\n#### grads  N = %d, rep %d" % (N,rep))
		start_time = time.clock()
		lipschitz.fit(grads = grads[:N])
		stop_time = time.clock()
		time_grad[rep, i] = stop_time - start_time
		Hsamp = np.copy(lipschitz.H)
		mismatch_grad[rep, i] = metric(Hsamp)
		print("mismatch: ", mismatch_grad[rep,i], "time ", time_grad[rep, i])	

	pgf = PGF()
	pgf.add('N', Nvec)
	# Nearest interpolation removes nans if some values are infinite
	p0, p25, p50, p75, p100 = np.percentile(mismatch_grad[:rep+1], [0, 25, 50, 75, 100], axis =0, 
		interpolation = 'nearest')
	pgf.add('p0', p0)
	pgf.add('p25', p25)
	pgf.add('p50', p50)
	pgf.add('p75', p75)
	pgf.add('p100', p100)
	pgf.write('data/fig_convergence_grad.dat')
	
	pgf = PGF()
	pgf.add('N', Nvec)
	p0, p25, p50, p75, p100 = np.percentile(time_grad[:rep+1], [0, 25, 50, 75, 100], axis =0)
	pgf.add('p0', p0)
	pgf.add('p25', p25)
	pgf.add('p50', p50)
	pgf.add('p75', p75)
	pgf.add('p100', p100)
	pgf.write('data/fig_convergence_time_grad.dat')


	#for i, M in tqdm(enumerate(Mvec), desc = 'sample   %3d' % rep, total = len(Mvec)):
	for i, M in enumerate(Mvec):
		print("\n\n#### samples  M = %d, rep %d" % (M,rep))
		start_time = time.clock()
		lipschitz.fit(X[:M], fX[:M])
		stop_time = time.clock()
		time_samp[rep, i] = stop_time - start_time
		Hsamp = np.copy(lipschitz.H)
		mismatch_samp[rep, i] = metric(Hsamp)
		print("mismatch: ", mismatch_samp[rep,i], "time :", time_samp[rep,i])	
	
	# Now export the data to PGF
	pgf = PGF()
	pgf.add('M', Mvec)
	p0, p25, p50, p75, p100 = np.percentile(mismatch_samp[:rep+1], [0, 25, 50, 75, 100], axis =0,
		interpolation = 'nearest')
	pgf.add('p0', p0)
	pgf.add('p25', p25)
	pgf.add('p50', p50)
	pgf.add('p75', p75)
	pgf.add('p100', p100)
	pgf.write('data/fig_convergence_samp.dat')
	
	# Now the time part
	pgf = PGF()
	pgf.add('M', Mvec)
	p0, p25, p50, p75, p100 = np.percentile(time_samp[:rep+1], [0, 25, 50, 75, 100], axis =0)
	pgf.add('p0', p0)
	pgf.add('p25', p25)
	pgf.add('p50', p50)
	pgf.add('p75', p75)
	pgf.add('p100', p100)
	pgf.write('data/fig_convergence_time_samp.dat')
	
<|MERGE_RESOLUTION|>--- conflicted
+++ resolved
@@ -47,19 +47,13 @@
 		d2 = np.inf
 	return d2
 
+def metric(Hsamp):
+	return np.linalg.norm(Htrue - Hsamp, 'fro')/np.linalg.norm(Htrue, 'fro')
 
-# Build random realizations for different data
-M = 200
-N = 1000
 
 #Mvec = np.linspace(2,200)
-<<<<<<< HEAD
 Mvec = np.unique(np.logspace(np.log10(2), np.log10(500), 50).astype(np.int))
 Nvec = np.unique(np.logspace(np.log10(1), np.log10(1e4), 50).astype(np.int))
-=======
-Mvec = np.unique(np.logspace(np.log10(2), np.log10(200), 5).astype(np.int))
-Nvec = np.unique(np.logspace(np.log10(1), np.log10(1e4), 5).astype(np.int))
->>>>>>> 05d0ecdf
 
 reps = 100
 mismatch_samp = np.zeros((reps,len(Mvec)))
@@ -77,41 +71,6 @@
 	fX = fun(X)
 	grads = fun.grad(X)
 	
-		
-	#for i, N in tqdm(enumerate(Nvec), desc = 'gradient %3d' % rep, total = len(Nvec)):
-	for i, N in enumerate(Nvec):
-		print("\n\n#### grads  N = %d, rep %d" % (N,rep))
-		start_time = time.clock()
-		lipschitz.fit(grads = grads[:N])
-		stop_time = time.clock()
-		time_grad[rep, i] = stop_time - start_time
-		Hsamp = np.copy(lipschitz.H)
-		mismatch_grad[rep, i] = metric(Hsamp)
-		print("mismatch: ", mismatch_grad[rep,i], "time ", time_grad[rep, i])	
-
-	pgf = PGF()
-	pgf.add('N', Nvec)
-	# Nearest interpolation removes nans if some values are infinite
-	p0, p25, p50, p75, p100 = np.percentile(mismatch_grad[:rep+1], [0, 25, 50, 75, 100], axis =0, 
-		interpolation = 'nearest')
-	pgf.add('p0', p0)
-	pgf.add('p25', p25)
-	pgf.add('p50', p50)
-	pgf.add('p75', p75)
-	pgf.add('p100', p100)
-	pgf.write('data/fig_convergence_grad.dat')
-	
-	pgf = PGF()
-	pgf.add('N', Nvec)
-	p0, p25, p50, p75, p100 = np.percentile(time_grad[:rep+1], [0, 25, 50, 75, 100], axis =0)
-	pgf.add('p0', p0)
-	pgf.add('p25', p25)
-	pgf.add('p50', p50)
-	pgf.add('p75', p75)
-	pgf.add('p100', p100)
-	pgf.write('data/fig_convergence_time_grad.dat')
-
-
 	#for i, M in tqdm(enumerate(Mvec), desc = 'sample   %3d' % rep, total = len(Mvec)):
 	for i, M in enumerate(Mvec):
 		print("\n\n#### samples  M = %d, rep %d" % (M,rep))
@@ -146,3 +105,39 @@
 	pgf.add('p100', p100)
 	pgf.write('data/fig_convergence_time_samp.dat')
 	
+		
+	#for i, N in tqdm(enumerate(Nvec), desc = 'gradient %3d' % rep, total = len(Nvec)):
+	for i, N in enumerate(Nvec):
+		print("\n#### grads  N = %d, rep %d" % (N,rep))
+		start_time = time.clock()
+		lipschitz.fit(grads = grads[:N])
+		stop_time = time.clock()
+		time_grad[rep, i] = stop_time - start_time
+		Hsamp = np.copy(lipschitz.H)
+		mismatch_grad[rep, i] = metric(Hsamp)
+		print("mismatch: ", mismatch_grad[rep,i], "time ", time_grad[rep, i])	
+
+	pgf = PGF()
+	pgf.add('N', Nvec)
+	# Nearest interpolation removes nans if some values are infinite
+	p0, p25, p50, p75, p100 = np.percentile(mismatch_grad[:rep+1], [0, 25, 50, 75, 100], axis =0, 
+		interpolation = 'nearest')
+	pgf.add('p0', p0)
+	pgf.add('p25', p25)
+	pgf.add('p50', p50)
+	pgf.add('p75', p75)
+	pgf.add('p100', p100)
+	pgf.write('data/fig_convergence_grad.dat')
+	
+	pgf = PGF()
+	pgf.add('N', Nvec)
+	p0, p25, p50, p75, p100 = np.percentile(time_grad[:rep+1], [0, 25, 50, 75, 100], axis =0)
+	pgf.add('p0', p0)
+	pgf.add('p25', p25)
+	pgf.add('p50', p50)
+	pgf.add('p75', p75)
+	pgf.add('p100', p100)
+	pgf.write('data/fig_convergence_time_grad.dat')
+
+
+	
