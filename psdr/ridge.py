"""Ridge function approximation from function values"""
# (c) 2017 Jeffrey M. Hokanson (jeffrey@hokanson.us)

import numpy as np


<<<<<<< HEAD


################################################################################
# Two types of custom errors raised by PolynomialRidgeApproximation
################################################################################
class UnderdeterminedException(Exception):
	pass

class IllposedException(Exception):
	pass


################################################################################
# Linear algebra utility functions
################################################################################

def orth(U):
	""" Orthgonalize, but keep directions"""
	U, R = np.linalg.qr(U, mode = 'reduced')
	U = np.dot(U, np.diag(np.sign(np.diag(R)))) 
	return U


def lstsq(A,b):
	return scipy.linalg.lstsq(A, b, cond = -1)[0]
	#return np.linalg.lstsq(A,b, rcond=-1)[0]

################################################################################
# Indexing utility functions
################################################################################

def _full_index_set(n, d):
	""" A helper function for index_set.
	"""
	if d == 1:
		I = np.array([[n]])
	else:
		II = _full_index_set(n, d-1)
		m = II.shape[0]
		I = np.hstack((np.zeros((m, 1)), II))
		for i in range(1, n+1):
			II = _full_index_set(n-i, d-1)
			m = II.shape[0]
			T = np.hstack((i*np.ones((m, 1)), II))
			I = np.vstack((I, T))
	return I

def index_set(n, d):
	"""Enumerate multi-indices for a total degree of order `n` in `d` variables.
	Parameters
	----------
	n : int
		degree of polynomial
	d : int
		number of variables, dimension
	Returns
	-------
	I : ndarray
		multi-indices ordered as columns
	"""
	I = np.zeros((1, d), dtype = np.int)
	for i in range(1, n+1):
		II = _full_index_set(i, d)
		I = np.vstack((I, II))
	return I[:,::-1].astype(int)

class MultiIndex:
	"""Specifies a multi-index for a polynomial in the monomial basis of fixed total degree 

	"""
	def __init__(self, dimension, degree):
		self.dimension = dimension
		self.degree = degree
		#self.iterator = product(range(0, degree+1), repeat = dimension)	
		self.idx = index_set(degree, dimension)
		self.iterator = iter(self.idx)

	def __iter__(self):
		return self

	def next(self):
		return self.iterator.next()

	def __len__(self):
		return int(comb(self.degree + self.dimension, self.degree, exact = True))


################################################################################
# Defining polynomial bases
################################################################################

class Basis:
	pass

class TensorBasis(Basis):
	""" Generic tensor product basis class, based on momial basis 
	"""
	def __init__(self, n, p):
		self.n = n
		self.p = p
		self.vander = polyvander
		self.der = polyder
		self.indices = index_set(p, dimension).astype(int)
		self.build_Dmat()

	def build_Dmat(self):
		self.Dmat = np.zeros( (self.p+1, self.p))
		for j in range(self.p + 1):
			ej = np.zeros(self.p + 1)
			ej[j] = 1.
			self.Dmat[j,:] = self.der(ej)

	def V(self, Y):
		M = Y.shape[0]
		V_coordinate = [self.vander(Y[:,k], self.p) for k in range(self.n)]
		
		V = np.ones((M, len(self.indices)), dtype = Y.dtype)
		
		for j, alpha in enumerate(self.indices):
			for k in range(self.n):
				V[:,j] *= V_coordinate[k][:,alpha[k]]
		return V

	def VC(self, Y, C):
		""" Compute the product V(Y) x """
		M = Y.shape[0]
		assert len(self.indices) == C.shape[0]

		if len(C.shape) == 2:
			oneD = False
		else:
			C = C.reshape(-1,1)
			oneD = True

		V_coordinate = [self.vander(Y[:,k], self.p) for k in range(self.n)]
		out = np.zeros((M, C.shape[1]))	
		for j, alpha in enumerate(self.indices):

			# If we have a non-zero coefficient
			if np.max(np.abs(C[j,:])) > 0.:
				col = np.ones(M)
				for ell in range(self.n):
					col *= V_coordinate[ell][:,alpha[ell]]

				for k in range(C.shape[1]):
					out[:,k] += C[j,k]*col
		if oneD:
			out = out.flatten()
		return out

	def DV(self, Y):
		M = Y.shape[0]
		V_coordinate = [self.vander(Y[:,k], self.p) for k in range(self.n)]
		
		mi = MultiIndex(self.n, self.p)
		N = len(mi)
		DV = np.ones((M, N, self.n), dtype = Y.dtype)

		for k in range(self.n):
			for j, alpha in enumerate(MultiIndex(self.n, self.p)):
				for q in range(self.n):
					if q == k:
						DV[:,j,k] *= np.dot(V_coordinate[q][:,0:-1], self.Dmat[alpha[q],:])
					else:
						DV[:,j,k] *= V_coordinate[q][:,alpha[q]]

		return DV


class MonomialTensorBasis(TensorBasis):
	pass

class LegendreTensorBasis(TensorBasis):
	def __init__(self, n, p):
		self.n = n
		self.p = p
		self.vander = legvander
		self.der = legder
		self.indices = index_set(p, n).astype(int)
		self.build_Dmat()

class ChebyshevTensorBasis(TensorBasis):
	def __init__(self, n, p):
		self.n = n
		self.p = p
		self.vander = chebvander
		self.der = chebder
		self.indices = index_set(p, n).astype(int)
		self.build_Dmat()

class LaguerreTensorBasis(TensorBasis):
	def __init__(self, n, p):
		self.n = n
		self.p = p
		self.vander = lagvander
		self.der = lagder
		self.indices = index_set(p,n ).astype(int)
		self.build_Dmat()

class HermiteTensorBasis(TensorBasis):
	def __init__(self, n, p):
		self.n = n
		self.p = p
		self.vander = hermvander
		self.der = hermder
		self.indices = index_set(p, n).astype(int)
		self.build_Dmat()




################################################################################
# Defining the residual and Jacobian for VARPRO-ed objective 
################################################################################

def build_V(U, X, basis, scale = True, UX = None):
	"""
		basis : ['monomial', 'legendre']
			If 'monomial', build V in the monomial basis
	"""

	M, m = X.shape
	if len(U.shape) == 1:
		U = U.reshape(m, -1)
	m, n = U.shape
	
	if UX is not None:
		Y = UX
	else:
		Y = np.dot(U.T, X.T).T
	
	if scale:
		if isinstance(basis, HermiteTensorBasis):
			mean = np.mean(Y, axis = 0)
			std = np.std(Y, axis = 0)
			# In numpy, 'hermite' is physicist Hermite polynomials
			# so we scale by 1/sqrt(2) to convert to the 'statisticians' Hermite 
			# polynomials which are orthogonal with respect to the standard normal
			Y = (Y - mean[None,:])/std[None,:]/np.sqrt(2)
		else:
			lb = np.min(Y, axis = 0)
			ub = np.max(Y, axis = 0)
			Y = 2*(Y-lb[None,:])/(ub[None,:] - lb[None,:]) - 1

	V = basis.V(Y)
	return V

def residual(U, X, fX, basis, **kwargs):
	V = build_V(U, X, basis, **kwargs)
	c = lstsq(V, fX)	
	r = fX - np.dot(V, c)
	return r	


def build_J(U, X, fX, basis, scale = True):
	"""

	Parameters
	----------
	c: np.array
		polynomial coefficients V^+fX
	"""
	M, m = X.shape
	if len(U.shape) == 1:
		U = U.reshape(m, -1)

	m, n = U.shape
	
	Y = np.dot(U.T, X.T).T
	
	if scale:
		if isinstance(basis, HermiteTensorBasis):
			mean = np.mean(Y, axis = 0)
			std = np.std(Y, axis = 0)
			# In numpy, 'hermite' is physicist Hermite polynomials
			# so we scale by 1/sqrt(2) to convert to the 'statisticians' Hermite 
			# polynomials which are orthogonal with respect to the standard normal
			Y = (Y - mean[None,:])/std[None,:]/np.sqrt(2)
			d_scale = 1./std
		else:
			lb = np.min(Y, axis = 0)
			ub = np.max(Y, axis = 0)
			Y = 2*(Y-lb[None,:])/(ub[None,:] - lb[None,:]) - 1
			d_scale = 2./(ub - lb)
	
	else:
		d_scale = np.ones(n)

	V = basis.V(Y)

	c = lstsq(V, fX)	
	r = fX - np.dot(V, c)

	DV = basis.DV(Y)

	# We precompute the SVD to have access to P_V^perp and V^-
	# via matrix multiplication instead of linear solves 
	Y, s, ZT = svd(V, full_matrices = False) 
	
	N = V.shape[1]
	J1 = np.zeros((M,m,n))
	J2 = np.zeros((N,m,n))

	for ell in range(n):
		for k in range(m):
			DVDU_k = X[:,k,None]*DV[:,:,ell]*d_scale[ell]
			
			# This is the first term in the VARPRO Jacobian minus the projector out fron
			J1[:, k, ell] = np.dot(DVDU_k, c)
			# This is the second term in the VARPRO Jacobian before applying V^-
			J2[:, k, ell] = np.dot((DVDU_k).T, r) 

	# Project against the range of V
	J1 -= np.tensordot(Y, np.tensordot(Y.T, J1, (1,0)), (1,0))
	# Apply V^- by the pseudo inverse
	J2 = np.tensordot(np.diag(1./s),np.tensordot(ZT, J2, (1,0)), (1,0))
	J = -( J1 + np.tensordot(Y, J2, (1,0)))
	return J


# TODO: Move disp to verbose to match rest of code
def grassmann_gauss_newton(U0, X, fX, basis, disp = False, 
	xtol = 1e-7, ftol = 1e-7, gtol = 1e-10, beta = 1e-8, shrink = 0.5, maxiter = 100, reorth = False,
	step0 = 1., history = False, gauss_newton = True, rtol = 0, scale = True):
	""" Ridge function approximation


	Parameters
	----------
	U0: np.ndarray 
		Initial subspace estimate
	X: np.ndarray
		Coordiantes for each sample
	fX: np.ndarray
		Function values
	degree: positive integer
		Degree of polynomial on the transformed coordinates
	disp: boolean
		If true, show convergence history
	xtol: float
		Optimization will stop if the change in U is smaller than xtol
	ftol: float
		Optimization will stop if the change in the objective function is smaller than ftol
	gtol: float
		Optimization will stop if the norm of the gradient is smaller than gtol
	maxiter: int
		Maximum number of optimization iterations
	step0: float
		Initial step length
	shrink: float
		How much to shrink the step length during backtracking line search
	gauss_newton: boolean
		If true, use Gauss-Newton, if false, use gradient descent
	reorth: boolean
		Reorthogonalize things against the subspace U
	history: boolean
		If true, return a third ouput: a dictionary where each key is a list residual, subspace U, gradient, etc.  
	scale: boolean
		If true, scale the projected inputs U^T X onto [-1,1]
	
	Returns
	-------
	"""
	U = np.copy(U0)
	n, m = U.shape
	if m >= 1:
		U = orth(U)

	N, n2 = X.shape
	assert n == n2, "shapes of the subspace and X must match"
	degree = basis.p
	
	if (degree == 1 and m > 1): # "degree 1 polynomial does not permit a subspace of greater than one dimension"
		raise UnderdeterminedException

	if len(MultiIndex(m, degree)) + n*m >= N:
		raise UnderdeterminedException


	V = build_V(U, X, basis, scale = scale) 	# construct the generalized Vandermonde matrix
	c = lstsq(V, fX)				# polynomial coefficients
	r = fX - np.dot(V, c)			# compute the residual
	norm_r = float(norm(r))
	termination_message = 'maxiter exceeded'
	if history:
		hist = {}
		hist['U'] = []
		hist['residual'] = []
		hist['gradient'] = []
		hist['step-length'] = []

	for it in range(maxiter):
		# build the Jacobian
		J = build_J(U, X, fX, basis, scale = scale)

		G = np.tensordot(J, r, (0,0))	# compute the gradient
		if reorth:
			G -= np.dot(U, np.dot(U.T, G))

		if gauss_newton:
			Y, s, ZT = svd(J.reshape(J.shape[0], -1), full_matrices = False, lapack_driver = 'gesvd')
			# Apply the pseudoinverse
			Delta = np.dot(Y[:,:-m**2].T, r)
			Delta = np.dot(np.diag(1/s[:-m**2]), Delta)
			Delta = -np.dot(ZT[:-m**2,:].T, Delta).reshape(U.shape)
			if reorth:
				Delta -= np.dot(U, np.dot(U.T, Delta))
		else:
			Delta = -G

		alpha = np.dot(G.flatten().T, Delta.flatten())
		grad_norm = np.dot(G.flatten().T, G.flatten())
		
		if grad_norm <= gtol:
			t = 0.
			termination_message = "stopped due to small gradient norm"
			break
		
		if alpha >= 0:
			if disp:
				print "Gauss-Newton step not a descent direction"
			Delta = -G
			alpha = -grad_norm
	

		Y, s, ZT = svd(Delta, full_matrices = False, lapack_driver = 'gesvd')
		UZ = np.dot(U, ZT.T)
		t = step0
		maxiter2 = 50
		for it2 in range(maxiter2):
			# Compute new estimate
			U_new = np.dot(UZ, np.diag(np.cos(s*t))) + np.dot(Y, np.diag(np.sin(s*t)))
			# Enforce orthogonality more strictly than the above expression
			U_new = orth(U_new)
			
			# Compute the new residual
			UX_new = np.dot(U_new.T, X.T)
			V_new = build_V(U_new, X, basis, scale = scale)
			c_new = lstsq(V_new, fX)
			r_new = fX - np.dot(V_new, c_new)	
			norm_r_new = float(norm(r_new))
			#print "decrease", norm_r - norm_r_new, norm_r_new/norm_r, "alpha", alpha, "beta", beta, "t", t, "grad %1.4e %1.4e" % (np.max(np.abs(G)),np.min(np.abs(G)))
			if norm_r_new <= norm_r + alpha * beta * t or (norm_r_new < norm_r and (norm_r_new/norm_r) < 0.9): 
				break
			t *= shrink
		

		# Compute distance between U and U_new
		# This will raise an exception if the smallest singular value is greater than one 
		# (hence subspaces numerically equivalent)
		with np.errstate(invalid = 'raise'):
			try:
				dist = np.arccos(svd(np.dot(U_new.T, U), compute_uv = False, overwrite_a = True, lapack_driver = 'gesvd')[-1])
			except FloatingPointError:
				dist = 0.
			

		if it2 == maxiter2-1:
			termination_message = "backtracking line search failed to find a good step"
			break

		# Check convergence criteria
		if (norm_r - norm_r_new)<= ftol:
			if norm_r_new <= norm_r:
				U = U_new
				norm_r = norm_r_new
				c = c_new
			termination_message = "stopped due to small change in residual"
			break

		if norm_r_new <= rtol:
			if norm_r_new <= norm_r:
				U = U_new
				norm_r = norm_r_new
				c = c_new
			termination_message = "stopped due to small residual"
			break
		if dist <= xtol:
			if norm_r_new <= norm_r:
				U = U_new
				norm_r = norm_r_new
				c = c_new
			termination_message = "stopped due to small change in U"
			break

		# copy over values
		U = U_new
		UX = UX_new
		V = V_new
		c = c_new
		r = r_new
		norm_r = norm_r_new
		if history:
			hist['U'].append(U)
			hist['residual'].append(r)
			hist['gradient'].append(G)
			hist['step-length'].append(t)
		if disp:
			print "iter %3d\t |r|: %10.10e\t t: %3.1e\t |g|: %3.1e\t |dU|: %3.1e" %(it, norm_r, t, grad_norm, dist)
	if disp:
		print "iter %3d\t |r|: %10.10e\t t: %3.1e\t |g|: %3.1e\t |dU|: %3.1e" %(it, norm_r_new, t, grad_norm, dist)
		print termination_message

	if history:
		return U, c, norm_r, hist
	else:
		return U, c, norm_r


def parallel_grassmann_gauss_newton(U0s, X, fX, basis, parallel = True, desc = 'ridge fitting', progress = False, **kwargs):
	""" Parallel wrapper for the grassmann_gauss_newton code using pmap
	"""

	args = [ (np.copy(U0), X, fX , deepcopy(basis) )  for U0 in U0s]
	return pmap(grassmann_gauss_newton, args = args, kwargs = kwargs, parallel = parallel, desc = desc, progress = progress )
	

class PolynomialRidgeApproximation:
	def __init__(self, degree = None, subspace_dimension = None, n_init = 1, scale = True,
			U_fixed = None, basis = 'legendre', keep_data = True, **kwargs):
		""" Fit a polynomial ridge function to provided data
		
		Parameters
		----------
		degree: non-negative integer
			Polynomial degree to be fit

		subspace_dimension: non-negative integer
			The dimension on which the polynomial is defined

		n_init: positive integer
			The number of random initializations to preform 
			Large values (say 50) help find the global optimum since
			finding the ridge approximation involves a non-convex optimization problem

		U_fixed: matrix
			A fixed direction for optimization

		**kwargs:
			Additional arguments are passed to the grassmann_gauss_newton function


		Raises
		------
		IllposedException
			Raised if the requisted ridge approximation does not exist,
			e.g., a 2d linear ridge function which is equivalent to a 1d linear ridge function 
		"""
		if subspace_dimension is None and degree is None:
			degree = 5
			subspace_dimension = 1
		
		if isinstance(basis, basestring):
			if basis == 'monomial':
				basis = MonomialTensorBasis(subspace_dimension, degree)
			elif basis == 'legendre':
				basis = LegendreTensorBasis(subspace_dimension, degree)
			elif basis == 'hermite':
				basis = HermiteTensorBasis(subspace_dimension, degree)
			elif basis == 'laguerre':
				basis = LaguerreTensorBasis(subspace_dimension, degree)
		elif isinstance(basis, Basis):
			degree = basis.p
		else:
			raise NotImplementedError('Basis type not understood')
		

		if subspace_dimension is 0 and degree is None:
			degree = 0
		if subspace_dimension is 1 and degree is None:
			degree = 1
		if degree is 0 and subspace_dimension is None:
			subspace_dimension = 0
		if degree is 1 and subspace_dimension is None:
			subspace_dimension = 1

		if degree is 1 and subspace_dimension != 1:
			raise IllposedException('Affine linear functions intrinsically only have a 1 dimensional subspace')
		if degree is 0 and subspace_dimension > 0:
			raise IllposedException('The constant function does not have a subspace associated with it')
		if subspace_dimension is 0 and degree > 1:
			raise IllposedException('Zero-dimensional subspaces cannot have a polynomial term associated with them')

		self.degree = degree
		self.subspace_dimension = subspace_dimension
		self.kwargs = kwargs
		self.n_init = n_init
		self.basis = basis 
		self.scale = scale
		self.keep_data = keep_data
		if U_fixed is not None:
			self.U_fixed = np.copy(U_fixed)
		else:
			self.U_fixed = None


	def _fit_fixed_U(self, X, y, U):
		self.U = orth(U)
		self._fix_scale(X)	
		V = build_V(self.U, X, self.basis,  scale = self.scale)
		self.c = lstsq(V,y)
		#self._fix_sign(X, y)

	def _fit_constant(self, X, y):
		self.U = np.zeros((X.shape[1], 0))
		self.c = lstsq(build_V(self.U, X, self.basis, scale = self.scale), y)

	def _fit_affine(self, X, y):
		# Solve the linear least squares problem
		XX = np.hstack([X, np.ones((X.shape[0],1))])
		b = lstsq(XX, y)
		U = b[0:-1].reshape(-1,1)
		self._fit_fixed_U(X, y, U)	

	def fit(self, X, y):
		""" Build ridge function approximation
		"""
		
		if self.keep_data:
			self.X = np.copy(X)
			self.y = np.copy(y)
		
		if self.U_fixed is not None:
			# If we have been provided with a fixed U
			self._fit_fixed_U(self, X, y, self.U_fixed)
			return

		elif self.subspace_dimension == 0 and self.degree == 0:
			# Special case of fitting a constant
			self._fit_constant(X, y)
			return

		elif self.degree == 1 and self.subspace_dimension == 1:
			# Special case of fitting an affine fit	
			self._fit_affine(X, y)
			return

		# Now we assume we're building a non-trivial ridge approximation
		# So build a list of U0s to start with 
		U0s = []
		kwargs = deepcopy(self.kwargs)
		if 'U0' in self.kwargs:
			U0s.append(self.kwargs['U0'].copy())
			del kwargs['U0']

		if len(U0s) < self.n_init:
			# If we're going to try multiple subspaces, try the one generated by a linear fit first
			pra = PolynomialRidgeApproximation(degree = 1, subspace_dimension = 1, n_init = 1, scale = False)
			pra.fit(X, y)
			U0 = pra.U
			if self.subspace_dimension > 1:
				U0 = orth(np.hstack([U0, np.random.randn(U0.shape[0], self.subspace_dimension-1)])) 
			U0s.append(U0)

		for it in range(len(U0s), self.n_init):
			U0s.append(orth(np.random.randn(X.shape[1], self.subspace_dimension)))

		self._best_score = np.inf
		self.refine(X, y, U0s = U0s, **kwargs)
	
	def refine(self, X, y, n_init = 1, U0s = None, **kwargs):
		"""Improve the current estimate

		The current estimate is refined either by passing an array of initial U0s
		or specifying a number of iterations
		"""
		if U0s is None:
			U0s = [ orth(np.random.randn(self.X.shape[1], self.subspace_dimension)) for i in range(n_init) ]

		Ucrs = parallel_grassmann_gauss_newton(U0s, X, y, deepcopy(self.basis), parallel = False, **kwargs)

		scores = [Ucr[2] for Ucr in Ucrs]
		I = np.argmin(scores)
		if scores[I] < self._best_score:
			U = Ucrs[I][0]
			self._fit_fixed_U(X, y, U)
			self._fix_sign(X, y)
	
	def _fix_sign(self, X, y):
		if self.U.shape[1] == 1:
			# Fix the sign of the ridge approximation
			UXmin = np.min(np.dot(self.U.T, X.T))
			UXmax = np.max(np.dot(self.U.T, X.T))
			if self.predict_ridge(UXmin) > self.predict_ridge(UXmax):
				# If slope isn't positive, make it so it is.
				self._fit_fixed_U(X, y, -self.U)
		else:
			# Otherwise, rotate the basis into the principle coordinates of the reduced space
			Y = np.dot(self.U.T, X.T).T
			Y -= np.mean(Y, axis = 0)
			A = np.dot(Y.T, Y)
			ew, V = np.linalg.eigh(A)
			self._fit_fixed_U(X, y, np.dot(self.U, V))
			
			
	def _fix_scale(self, X):
		if self.scale:
			Y = np.dot(self.U.T, X.T).T
			if isinstance(self.basis, HermiteTensorBasis):
				self._mean = np.mean(Y, axis = 0)
				self._std = np.std(Y, axis = 0)
			else:
				self._lb = np.min(Y, axis = 0)
				self._ub = np.max(Y, axis = 0)


	def _build_Y(self, X = None, Y = None):
		if X is not None:
			Ynew = np.dot(self.U.T, X.T).T	
		elif Y is not None:
			Ynew = Y

		if self.scale:
			if isinstance(self.basis, HermiteTensorBasis):
				# In numpy, 'hermite' is physicist Hermite polynomials
				# so we scale by 1/sqrt(2) to convert to the 'statisticians' Hermite 
				# polynomials which are orthogonal with respect to the standard normal
				Ynew = (Ynew - self._mean[None,:])/self._std[None,:]/np.sqrt(2)
			else:
				Ynew = 2*(Ynew-self._lb[None,:])/(self._ub[None,:] - self._lb[None,:]) - 1
		
		return Ynew
=======
class RidgeApproximation(object):
>>>>>>> 3e084749
	
	def predict(self, Xnew):
		raise NotImplementedError

	def predict_ridge(self, Ynew):
		raise NotImplementedError
	
	def plot(self, axes = None, X = None, y = None, domain = None):
		from matplotlib import pyplot as plt
		if X is None or y is None:
			X = self.X
			y = self.y
		
		if axes is None:
			fig, axes = plt.subplots(figsize = (6,6))

		if self.subspace_dimension == 1:
			Y = np.dot(self.U.T, X.T).flatten()
			lb = np.min(Y)
			ub = np.max(Y)
			
			axes.plot(Y, y, 'k.', markersize = 6)
			xx = np.linspace(lb, ub, 100)
			XX = np.array([self.U.flatten()*x for x in xx])
			axes.plot(xx, self.predict(XX), 'r-', linewidth = 2)

			if domain is not None:
				ridge_domain = build_ridge_domain(domain, self.U)
				axes.axvspan(ridge_domain.lb[0], ridge_domain.ub[0], color = 'b', alpha = 0.15)

		elif self.subspace_dimension == 2:
			Y = np.dot(self.U.T, X.T).T
			# Construct grid
			x = np.linspace(np.min(Y[:,0]), np.max(Y[:,0]), 100)	
			y = np.linspace(np.min(Y[:,1]), np.max(Y[:,1]), 100)
			xx, yy = np.meshgrid(x, y)
			# Sample the ridge function
			UXX = np.vstack([xx.flatten(), yy.flatten()])
			XX = np.dot(self.U, UXX).T
			YY = self.predict(XX)
			YY = np.reshape(YY, xx.shape)
			
			axes.contour(xx, yy, YY, 
				levels = np.linspace(np.min(self.y), np.max(self.y), 20), 
				vmin = np.min(self.y), vmax = np.max(self.y),
				linewidths = 0.5)
			
			# Plot points
			axes.scatter(Y[:,0], Y[:,1], c = self.y, s = 3)

			# plot boundary
			if domain is not None:
				ridge_domain = build_ridge_domain(domain, self.U)	
				Y = ridge_domain.X
				for simplex in ridge_domain.hull.simplices:
					axes.plot(Y[simplex,0], Y[simplex,1], 'k-')
		else:
			raise NotImplementedError

		return axes

	def plot_pgf(self, base_name, X = None, y = None):
		if X is None or y is None:
			X = self.X
			y = self.y

		if self.subspace_dimension == 1:
			Y = np.dot(self.U.T, X.T).flatten()
			lb = np.min(Y)
			ub = np.max(Y)
		
			pgf = PGF()
			pgf.add('Ux', Y.flatten())
			pgf.add('fx', y) 
			pgf.write('%s_data.dat' % base_name)
			
			xx = np.linspace(lb, ub, 100)
			XX = np.array([self.U.flatten()*x for x in xx])
			pgf = PGF()
			pgf.add('Ux', xx)
			pgf.add('predict', self.predict(XX))
			pgf.write('%s_fit.dat' % base_name)<|MERGE_RESOLUTION|>--- conflicted
+++ resolved
@@ -4,732 +4,7 @@
 import numpy as np
 
 
-<<<<<<< HEAD
-
-
-################################################################################
-# Two types of custom errors raised by PolynomialRidgeApproximation
-################################################################################
-class UnderdeterminedException(Exception):
-	pass
-
-class IllposedException(Exception):
-	pass
-
-
-################################################################################
-# Linear algebra utility functions
-################################################################################
-
-def orth(U):
-	""" Orthgonalize, but keep directions"""
-	U, R = np.linalg.qr(U, mode = 'reduced')
-	U = np.dot(U, np.diag(np.sign(np.diag(R)))) 
-	return U
-
-
-def lstsq(A,b):
-	return scipy.linalg.lstsq(A, b, cond = -1)[0]
-	#return np.linalg.lstsq(A,b, rcond=-1)[0]
-
-################################################################################
-# Indexing utility functions
-################################################################################
-
-def _full_index_set(n, d):
-	""" A helper function for index_set.
-	"""
-	if d == 1:
-		I = np.array([[n]])
-	else:
-		II = _full_index_set(n, d-1)
-		m = II.shape[0]
-		I = np.hstack((np.zeros((m, 1)), II))
-		for i in range(1, n+1):
-			II = _full_index_set(n-i, d-1)
-			m = II.shape[0]
-			T = np.hstack((i*np.ones((m, 1)), II))
-			I = np.vstack((I, T))
-	return I
-
-def index_set(n, d):
-	"""Enumerate multi-indices for a total degree of order `n` in `d` variables.
-	Parameters
-	----------
-	n : int
-		degree of polynomial
-	d : int
-		number of variables, dimension
-	Returns
-	-------
-	I : ndarray
-		multi-indices ordered as columns
-	"""
-	I = np.zeros((1, d), dtype = np.int)
-	for i in range(1, n+1):
-		II = _full_index_set(i, d)
-		I = np.vstack((I, II))
-	return I[:,::-1].astype(int)
-
-class MultiIndex:
-	"""Specifies a multi-index for a polynomial in the monomial basis of fixed total degree 
-
-	"""
-	def __init__(self, dimension, degree):
-		self.dimension = dimension
-		self.degree = degree
-		#self.iterator = product(range(0, degree+1), repeat = dimension)	
-		self.idx = index_set(degree, dimension)
-		self.iterator = iter(self.idx)
-
-	def __iter__(self):
-		return self
-
-	def next(self):
-		return self.iterator.next()
-
-	def __len__(self):
-		return int(comb(self.degree + self.dimension, self.degree, exact = True))
-
-
-################################################################################
-# Defining polynomial bases
-################################################################################
-
-class Basis:
-	pass
-
-class TensorBasis(Basis):
-	""" Generic tensor product basis class, based on momial basis 
-	"""
-	def __init__(self, n, p):
-		self.n = n
-		self.p = p
-		self.vander = polyvander
-		self.der = polyder
-		self.indices = index_set(p, dimension).astype(int)
-		self.build_Dmat()
-
-	def build_Dmat(self):
-		self.Dmat = np.zeros( (self.p+1, self.p))
-		for j in range(self.p + 1):
-			ej = np.zeros(self.p + 1)
-			ej[j] = 1.
-			self.Dmat[j,:] = self.der(ej)
-
-	def V(self, Y):
-		M = Y.shape[0]
-		V_coordinate = [self.vander(Y[:,k], self.p) for k in range(self.n)]
-		
-		V = np.ones((M, len(self.indices)), dtype = Y.dtype)
-		
-		for j, alpha in enumerate(self.indices):
-			for k in range(self.n):
-				V[:,j] *= V_coordinate[k][:,alpha[k]]
-		return V
-
-	def VC(self, Y, C):
-		""" Compute the product V(Y) x """
-		M = Y.shape[0]
-		assert len(self.indices) == C.shape[0]
-
-		if len(C.shape) == 2:
-			oneD = False
-		else:
-			C = C.reshape(-1,1)
-			oneD = True
-
-		V_coordinate = [self.vander(Y[:,k], self.p) for k in range(self.n)]
-		out = np.zeros((M, C.shape[1]))	
-		for j, alpha in enumerate(self.indices):
-
-			# If we have a non-zero coefficient
-			if np.max(np.abs(C[j,:])) > 0.:
-				col = np.ones(M)
-				for ell in range(self.n):
-					col *= V_coordinate[ell][:,alpha[ell]]
-
-				for k in range(C.shape[1]):
-					out[:,k] += C[j,k]*col
-		if oneD:
-			out = out.flatten()
-		return out
-
-	def DV(self, Y):
-		M = Y.shape[0]
-		V_coordinate = [self.vander(Y[:,k], self.p) for k in range(self.n)]
-		
-		mi = MultiIndex(self.n, self.p)
-		N = len(mi)
-		DV = np.ones((M, N, self.n), dtype = Y.dtype)
-
-		for k in range(self.n):
-			for j, alpha in enumerate(MultiIndex(self.n, self.p)):
-				for q in range(self.n):
-					if q == k:
-						DV[:,j,k] *= np.dot(V_coordinate[q][:,0:-1], self.Dmat[alpha[q],:])
-					else:
-						DV[:,j,k] *= V_coordinate[q][:,alpha[q]]
-
-		return DV
-
-
-class MonomialTensorBasis(TensorBasis):
-	pass
-
-class LegendreTensorBasis(TensorBasis):
-	def __init__(self, n, p):
-		self.n = n
-		self.p = p
-		self.vander = legvander
-		self.der = legder
-		self.indices = index_set(p, n).astype(int)
-		self.build_Dmat()
-
-class ChebyshevTensorBasis(TensorBasis):
-	def __init__(self, n, p):
-		self.n = n
-		self.p = p
-		self.vander = chebvander
-		self.der = chebder
-		self.indices = index_set(p, n).astype(int)
-		self.build_Dmat()
-
-class LaguerreTensorBasis(TensorBasis):
-	def __init__(self, n, p):
-		self.n = n
-		self.p = p
-		self.vander = lagvander
-		self.der = lagder
-		self.indices = index_set(p,n ).astype(int)
-		self.build_Dmat()
-
-class HermiteTensorBasis(TensorBasis):
-	def __init__(self, n, p):
-		self.n = n
-		self.p = p
-		self.vander = hermvander
-		self.der = hermder
-		self.indices = index_set(p, n).astype(int)
-		self.build_Dmat()
-
-
-
-
-################################################################################
-# Defining the residual and Jacobian for VARPRO-ed objective 
-################################################################################
-
-def build_V(U, X, basis, scale = True, UX = None):
-	"""
-		basis : ['monomial', 'legendre']
-			If 'monomial', build V in the monomial basis
-	"""
-
-	M, m = X.shape
-	if len(U.shape) == 1:
-		U = U.reshape(m, -1)
-	m, n = U.shape
-	
-	if UX is not None:
-		Y = UX
-	else:
-		Y = np.dot(U.T, X.T).T
-	
-	if scale:
-		if isinstance(basis, HermiteTensorBasis):
-			mean = np.mean(Y, axis = 0)
-			std = np.std(Y, axis = 0)
-			# In numpy, 'hermite' is physicist Hermite polynomials
-			# so we scale by 1/sqrt(2) to convert to the 'statisticians' Hermite 
-			# polynomials which are orthogonal with respect to the standard normal
-			Y = (Y - mean[None,:])/std[None,:]/np.sqrt(2)
-		else:
-			lb = np.min(Y, axis = 0)
-			ub = np.max(Y, axis = 0)
-			Y = 2*(Y-lb[None,:])/(ub[None,:] - lb[None,:]) - 1
-
-	V = basis.V(Y)
-	return V
-
-def residual(U, X, fX, basis, **kwargs):
-	V = build_V(U, X, basis, **kwargs)
-	c = lstsq(V, fX)	
-	r = fX - np.dot(V, c)
-	return r	
-
-
-def build_J(U, X, fX, basis, scale = True):
-	"""
-
-	Parameters
-	----------
-	c: np.array
-		polynomial coefficients V^+fX
-	"""
-	M, m = X.shape
-	if len(U.shape) == 1:
-		U = U.reshape(m, -1)
-
-	m, n = U.shape
-	
-	Y = np.dot(U.T, X.T).T
-	
-	if scale:
-		if isinstance(basis, HermiteTensorBasis):
-			mean = np.mean(Y, axis = 0)
-			std = np.std(Y, axis = 0)
-			# In numpy, 'hermite' is physicist Hermite polynomials
-			# so we scale by 1/sqrt(2) to convert to the 'statisticians' Hermite 
-			# polynomials which are orthogonal with respect to the standard normal
-			Y = (Y - mean[None,:])/std[None,:]/np.sqrt(2)
-			d_scale = 1./std
-		else:
-			lb = np.min(Y, axis = 0)
-			ub = np.max(Y, axis = 0)
-			Y = 2*(Y-lb[None,:])/(ub[None,:] - lb[None,:]) - 1
-			d_scale = 2./(ub - lb)
-	
-	else:
-		d_scale = np.ones(n)
-
-	V = basis.V(Y)
-
-	c = lstsq(V, fX)	
-	r = fX - np.dot(V, c)
-
-	DV = basis.DV(Y)
-
-	# We precompute the SVD to have access to P_V^perp and V^-
-	# via matrix multiplication instead of linear solves 
-	Y, s, ZT = svd(V, full_matrices = False) 
-	
-	N = V.shape[1]
-	J1 = np.zeros((M,m,n))
-	J2 = np.zeros((N,m,n))
-
-	for ell in range(n):
-		for k in range(m):
-			DVDU_k = X[:,k,None]*DV[:,:,ell]*d_scale[ell]
-			
-			# This is the first term in the VARPRO Jacobian minus the projector out fron
-			J1[:, k, ell] = np.dot(DVDU_k, c)
-			# This is the second term in the VARPRO Jacobian before applying V^-
-			J2[:, k, ell] = np.dot((DVDU_k).T, r) 
-
-	# Project against the range of V
-	J1 -= np.tensordot(Y, np.tensordot(Y.T, J1, (1,0)), (1,0))
-	# Apply V^- by the pseudo inverse
-	J2 = np.tensordot(np.diag(1./s),np.tensordot(ZT, J2, (1,0)), (1,0))
-	J = -( J1 + np.tensordot(Y, J2, (1,0)))
-	return J
-
-
-# TODO: Move disp to verbose to match rest of code
-def grassmann_gauss_newton(U0, X, fX, basis, disp = False, 
-	xtol = 1e-7, ftol = 1e-7, gtol = 1e-10, beta = 1e-8, shrink = 0.5, maxiter = 100, reorth = False,
-	step0 = 1., history = False, gauss_newton = True, rtol = 0, scale = True):
-	""" Ridge function approximation
-
-
-	Parameters
-	----------
-	U0: np.ndarray 
-		Initial subspace estimate
-	X: np.ndarray
-		Coordiantes for each sample
-	fX: np.ndarray
-		Function values
-	degree: positive integer
-		Degree of polynomial on the transformed coordinates
-	disp: boolean
-		If true, show convergence history
-	xtol: float
-		Optimization will stop if the change in U is smaller than xtol
-	ftol: float
-		Optimization will stop if the change in the objective function is smaller than ftol
-	gtol: float
-		Optimization will stop if the norm of the gradient is smaller than gtol
-	maxiter: int
-		Maximum number of optimization iterations
-	step0: float
-		Initial step length
-	shrink: float
-		How much to shrink the step length during backtracking line search
-	gauss_newton: boolean
-		If true, use Gauss-Newton, if false, use gradient descent
-	reorth: boolean
-		Reorthogonalize things against the subspace U
-	history: boolean
-		If true, return a third ouput: a dictionary where each key is a list residual, subspace U, gradient, etc.  
-	scale: boolean
-		If true, scale the projected inputs U^T X onto [-1,1]
-	
-	Returns
-	-------
-	"""
-	U = np.copy(U0)
-	n, m = U.shape
-	if m >= 1:
-		U = orth(U)
-
-	N, n2 = X.shape
-	assert n == n2, "shapes of the subspace and X must match"
-	degree = basis.p
-	
-	if (degree == 1 and m > 1): # "degree 1 polynomial does not permit a subspace of greater than one dimension"
-		raise UnderdeterminedException
-
-	if len(MultiIndex(m, degree)) + n*m >= N:
-		raise UnderdeterminedException
-
-
-	V = build_V(U, X, basis, scale = scale) 	# construct the generalized Vandermonde matrix
-	c = lstsq(V, fX)				# polynomial coefficients
-	r = fX - np.dot(V, c)			# compute the residual
-	norm_r = float(norm(r))
-	termination_message = 'maxiter exceeded'
-	if history:
-		hist = {}
-		hist['U'] = []
-		hist['residual'] = []
-		hist['gradient'] = []
-		hist['step-length'] = []
-
-	for it in range(maxiter):
-		# build the Jacobian
-		J = build_J(U, X, fX, basis, scale = scale)
-
-		G = np.tensordot(J, r, (0,0))	# compute the gradient
-		if reorth:
-			G -= np.dot(U, np.dot(U.T, G))
-
-		if gauss_newton:
-			Y, s, ZT = svd(J.reshape(J.shape[0], -1), full_matrices = False, lapack_driver = 'gesvd')
-			# Apply the pseudoinverse
-			Delta = np.dot(Y[:,:-m**2].T, r)
-			Delta = np.dot(np.diag(1/s[:-m**2]), Delta)
-			Delta = -np.dot(ZT[:-m**2,:].T, Delta).reshape(U.shape)
-			if reorth:
-				Delta -= np.dot(U, np.dot(U.T, Delta))
-		else:
-			Delta = -G
-
-		alpha = np.dot(G.flatten().T, Delta.flatten())
-		grad_norm = np.dot(G.flatten().T, G.flatten())
-		
-		if grad_norm <= gtol:
-			t = 0.
-			termination_message = "stopped due to small gradient norm"
-			break
-		
-		if alpha >= 0:
-			if disp:
-				print "Gauss-Newton step not a descent direction"
-			Delta = -G
-			alpha = -grad_norm
-	
-
-		Y, s, ZT = svd(Delta, full_matrices = False, lapack_driver = 'gesvd')
-		UZ = np.dot(U, ZT.T)
-		t = step0
-		maxiter2 = 50
-		for it2 in range(maxiter2):
-			# Compute new estimate
-			U_new = np.dot(UZ, np.diag(np.cos(s*t))) + np.dot(Y, np.diag(np.sin(s*t)))
-			# Enforce orthogonality more strictly than the above expression
-			U_new = orth(U_new)
-			
-			# Compute the new residual
-			UX_new = np.dot(U_new.T, X.T)
-			V_new = build_V(U_new, X, basis, scale = scale)
-			c_new = lstsq(V_new, fX)
-			r_new = fX - np.dot(V_new, c_new)	
-			norm_r_new = float(norm(r_new))
-			#print "decrease", norm_r - norm_r_new, norm_r_new/norm_r, "alpha", alpha, "beta", beta, "t", t, "grad %1.4e %1.4e" % (np.max(np.abs(G)),np.min(np.abs(G)))
-			if norm_r_new <= norm_r + alpha * beta * t or (norm_r_new < norm_r and (norm_r_new/norm_r) < 0.9): 
-				break
-			t *= shrink
-		
-
-		# Compute distance between U and U_new
-		# This will raise an exception if the smallest singular value is greater than one 
-		# (hence subspaces numerically equivalent)
-		with np.errstate(invalid = 'raise'):
-			try:
-				dist = np.arccos(svd(np.dot(U_new.T, U), compute_uv = False, overwrite_a = True, lapack_driver = 'gesvd')[-1])
-			except FloatingPointError:
-				dist = 0.
-			
-
-		if it2 == maxiter2-1:
-			termination_message = "backtracking line search failed to find a good step"
-			break
-
-		# Check convergence criteria
-		if (norm_r - norm_r_new)<= ftol:
-			if norm_r_new <= norm_r:
-				U = U_new
-				norm_r = norm_r_new
-				c = c_new
-			termination_message = "stopped due to small change in residual"
-			break
-
-		if norm_r_new <= rtol:
-			if norm_r_new <= norm_r:
-				U = U_new
-				norm_r = norm_r_new
-				c = c_new
-			termination_message = "stopped due to small residual"
-			break
-		if dist <= xtol:
-			if norm_r_new <= norm_r:
-				U = U_new
-				norm_r = norm_r_new
-				c = c_new
-			termination_message = "stopped due to small change in U"
-			break
-
-		# copy over values
-		U = U_new
-		UX = UX_new
-		V = V_new
-		c = c_new
-		r = r_new
-		norm_r = norm_r_new
-		if history:
-			hist['U'].append(U)
-			hist['residual'].append(r)
-			hist['gradient'].append(G)
-			hist['step-length'].append(t)
-		if disp:
-			print "iter %3d\t |r|: %10.10e\t t: %3.1e\t |g|: %3.1e\t |dU|: %3.1e" %(it, norm_r, t, grad_norm, dist)
-	if disp:
-		print "iter %3d\t |r|: %10.10e\t t: %3.1e\t |g|: %3.1e\t |dU|: %3.1e" %(it, norm_r_new, t, grad_norm, dist)
-		print termination_message
-
-	if history:
-		return U, c, norm_r, hist
-	else:
-		return U, c, norm_r
-
-
-def parallel_grassmann_gauss_newton(U0s, X, fX, basis, parallel = True, desc = 'ridge fitting', progress = False, **kwargs):
-	""" Parallel wrapper for the grassmann_gauss_newton code using pmap
-	"""
-
-	args = [ (np.copy(U0), X, fX , deepcopy(basis) )  for U0 in U0s]
-	return pmap(grassmann_gauss_newton, args = args, kwargs = kwargs, parallel = parallel, desc = desc, progress = progress )
-	
-
-class PolynomialRidgeApproximation:
-	def __init__(self, degree = None, subspace_dimension = None, n_init = 1, scale = True,
-			U_fixed = None, basis = 'legendre', keep_data = True, **kwargs):
-		""" Fit a polynomial ridge function to provided data
-		
-		Parameters
-		----------
-		degree: non-negative integer
-			Polynomial degree to be fit
-
-		subspace_dimension: non-negative integer
-			The dimension on which the polynomial is defined
-
-		n_init: positive integer
-			The number of random initializations to preform 
-			Large values (say 50) help find the global optimum since
-			finding the ridge approximation involves a non-convex optimization problem
-
-		U_fixed: matrix
-			A fixed direction for optimization
-
-		**kwargs:
-			Additional arguments are passed to the grassmann_gauss_newton function
-
-
-		Raises
-		------
-		IllposedException
-			Raised if the requisted ridge approximation does not exist,
-			e.g., a 2d linear ridge function which is equivalent to a 1d linear ridge function 
-		"""
-		if subspace_dimension is None and degree is None:
-			degree = 5
-			subspace_dimension = 1
-		
-		if isinstance(basis, basestring):
-			if basis == 'monomial':
-				basis = MonomialTensorBasis(subspace_dimension, degree)
-			elif basis == 'legendre':
-				basis = LegendreTensorBasis(subspace_dimension, degree)
-			elif basis == 'hermite':
-				basis = HermiteTensorBasis(subspace_dimension, degree)
-			elif basis == 'laguerre':
-				basis = LaguerreTensorBasis(subspace_dimension, degree)
-		elif isinstance(basis, Basis):
-			degree = basis.p
-		else:
-			raise NotImplementedError('Basis type not understood')
-		
-
-		if subspace_dimension is 0 and degree is None:
-			degree = 0
-		if subspace_dimension is 1 and degree is None:
-			degree = 1
-		if degree is 0 and subspace_dimension is None:
-			subspace_dimension = 0
-		if degree is 1 and subspace_dimension is None:
-			subspace_dimension = 1
-
-		if degree is 1 and subspace_dimension != 1:
-			raise IllposedException('Affine linear functions intrinsically only have a 1 dimensional subspace')
-		if degree is 0 and subspace_dimension > 0:
-			raise IllposedException('The constant function does not have a subspace associated with it')
-		if subspace_dimension is 0 and degree > 1:
-			raise IllposedException('Zero-dimensional subspaces cannot have a polynomial term associated with them')
-
-		self.degree = degree
-		self.subspace_dimension = subspace_dimension
-		self.kwargs = kwargs
-		self.n_init = n_init
-		self.basis = basis 
-		self.scale = scale
-		self.keep_data = keep_data
-		if U_fixed is not None:
-			self.U_fixed = np.copy(U_fixed)
-		else:
-			self.U_fixed = None
-
-
-	def _fit_fixed_U(self, X, y, U):
-		self.U = orth(U)
-		self._fix_scale(X)	
-		V = build_V(self.U, X, self.basis,  scale = self.scale)
-		self.c = lstsq(V,y)
-		#self._fix_sign(X, y)
-
-	def _fit_constant(self, X, y):
-		self.U = np.zeros((X.shape[1], 0))
-		self.c = lstsq(build_V(self.U, X, self.basis, scale = self.scale), y)
-
-	def _fit_affine(self, X, y):
-		# Solve the linear least squares problem
-		XX = np.hstack([X, np.ones((X.shape[0],1))])
-		b = lstsq(XX, y)
-		U = b[0:-1].reshape(-1,1)
-		self._fit_fixed_U(X, y, U)	
-
-	def fit(self, X, y):
-		""" Build ridge function approximation
-		"""
-		
-		if self.keep_data:
-			self.X = np.copy(X)
-			self.y = np.copy(y)
-		
-		if self.U_fixed is not None:
-			# If we have been provided with a fixed U
-			self._fit_fixed_U(self, X, y, self.U_fixed)
-			return
-
-		elif self.subspace_dimension == 0 and self.degree == 0:
-			# Special case of fitting a constant
-			self._fit_constant(X, y)
-			return
-
-		elif self.degree == 1 and self.subspace_dimension == 1:
-			# Special case of fitting an affine fit	
-			self._fit_affine(X, y)
-			return
-
-		# Now we assume we're building a non-trivial ridge approximation
-		# So build a list of U0s to start with 
-		U0s = []
-		kwargs = deepcopy(self.kwargs)
-		if 'U0' in self.kwargs:
-			U0s.append(self.kwargs['U0'].copy())
-			del kwargs['U0']
-
-		if len(U0s) < self.n_init:
-			# If we're going to try multiple subspaces, try the one generated by a linear fit first
-			pra = PolynomialRidgeApproximation(degree = 1, subspace_dimension = 1, n_init = 1, scale = False)
-			pra.fit(X, y)
-			U0 = pra.U
-			if self.subspace_dimension > 1:
-				U0 = orth(np.hstack([U0, np.random.randn(U0.shape[0], self.subspace_dimension-1)])) 
-			U0s.append(U0)
-
-		for it in range(len(U0s), self.n_init):
-			U0s.append(orth(np.random.randn(X.shape[1], self.subspace_dimension)))
-
-		self._best_score = np.inf
-		self.refine(X, y, U0s = U0s, **kwargs)
-	
-	def refine(self, X, y, n_init = 1, U0s = None, **kwargs):
-		"""Improve the current estimate
-
-		The current estimate is refined either by passing an array of initial U0s
-		or specifying a number of iterations
-		"""
-		if U0s is None:
-			U0s = [ orth(np.random.randn(self.X.shape[1], self.subspace_dimension)) for i in range(n_init) ]
-
-		Ucrs = parallel_grassmann_gauss_newton(U0s, X, y, deepcopy(self.basis), parallel = False, **kwargs)
-
-		scores = [Ucr[2] for Ucr in Ucrs]
-		I = np.argmin(scores)
-		if scores[I] < self._best_score:
-			U = Ucrs[I][0]
-			self._fit_fixed_U(X, y, U)
-			self._fix_sign(X, y)
-	
-	def _fix_sign(self, X, y):
-		if self.U.shape[1] == 1:
-			# Fix the sign of the ridge approximation
-			UXmin = np.min(np.dot(self.U.T, X.T))
-			UXmax = np.max(np.dot(self.U.T, X.T))
-			if self.predict_ridge(UXmin) > self.predict_ridge(UXmax):
-				# If slope isn't positive, make it so it is.
-				self._fit_fixed_U(X, y, -self.U)
-		else:
-			# Otherwise, rotate the basis into the principle coordinates of the reduced space
-			Y = np.dot(self.U.T, X.T).T
-			Y -= np.mean(Y, axis = 0)
-			A = np.dot(Y.T, Y)
-			ew, V = np.linalg.eigh(A)
-			self._fit_fixed_U(X, y, np.dot(self.U, V))
-			
-			
-	def _fix_scale(self, X):
-		if self.scale:
-			Y = np.dot(self.U.T, X.T).T
-			if isinstance(self.basis, HermiteTensorBasis):
-				self._mean = np.mean(Y, axis = 0)
-				self._std = np.std(Y, axis = 0)
-			else:
-				self._lb = np.min(Y, axis = 0)
-				self._ub = np.max(Y, axis = 0)
-
-
-	def _build_Y(self, X = None, Y = None):
-		if X is not None:
-			Ynew = np.dot(self.U.T, X.T).T	
-		elif Y is not None:
-			Ynew = Y
-
-		if self.scale:
-			if isinstance(self.basis, HermiteTensorBasis):
-				# In numpy, 'hermite' is physicist Hermite polynomials
-				# so we scale by 1/sqrt(2) to convert to the 'statisticians' Hermite 
-				# polynomials which are orthogonal with respect to the standard normal
-				Ynew = (Ynew - self._mean[None,:])/self._std[None,:]/np.sqrt(2)
-			else:
-				Ynew = 2*(Ynew-self._lb[None,:])/(self._ub[None,:] - self._lb[None,:]) - 1
-		
-		return Ynew
-=======
 class RidgeApproximation(object):
->>>>>>> 3e084749
 	
 	def predict(self, Xnew):
 		raise NotImplementedError
